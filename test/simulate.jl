
single_spin_model = Dict((1,) => 1)
single_spin_analytic_ρ = single_spin_ρ(1.0)
single_spin_analytic_prob = real(tr(single_spin_analytic_ρ * [0 0; 0 1]))


@testset "simulate, single-qubit" begin

    @testset "1 qubit, function schedule, default anneal time, analytical solution" begin
        ρ = simulate(single_spin_model, 1.0, AS_CIRCULAR, 100)

        @test isapprox(single_spin_analytic_ρ, ρ)
    end

    @testset "1 qubit, analytical solution, adaptive steps" begin
        ρ = simulate(single_spin_model, 1.0, AS_CIRCULAR, mean_tol=1e-7, max_tol=1e-7, silence=true)

        @test isapprox(single_spin_analytic_ρ, ρ)
    end

    @testset "1 qubit, function schedule, fast anneal time, analytical solution" begin
        annealing_time = 0.5
        ρ_target = single_spin_ρ(1.0, T=annealing_time)

        ρ = simulate(single_spin_model, annealing_time, AS_CIRCULAR, 1000)

        @test isapprox(ρ_target, ρ)
    end

    @testset "1 qubit, function schedule, slow anneal time, analytical solution" begin
        annealing_time = 2.0
        ρ_target = single_spin_ρ(1.0, T=annealing_time)

        ρ = simulate(single_spin_model, annealing_time, AS_CIRCULAR, 1000)

        @test isapprox(ρ_target, ρ)
    end

    @testset "1 qubit, fractional field value" begin
        ρ_target = [0.420186+0.0im -0.409634+0.275372im; -0.409634-0.275372im 0.579814+2.77556e-17im]
        ρ = simulate(Dict((1,) => 0.5), 1.0, AS_CIRCULAR, 100)

        # NOTE, atol required due to too few digits in target
        @test isapprox(ρ_target, ρ, atol=1e-6)
    end

    @testset "1 qubit, field value above 1.0" begin
        ρ_target = [0.291065-2.77556e-17im 0.114524+0.43958im; 0.114524-0.43958im 0.708935+5.55112e-17im]
        ρ = simulate(Dict((1,) => 1.5), 1.0, AS_CIRCULAR, 100)

        # NOTE, atol required due to too few digits in target
        @test isapprox(ρ_target, ρ, atol=1e-6)
    end

<<<<<<< HEAD
    @testset "1 qubit, function schedule, different initial state" begin
        ρ_target = [0.221182+0.0im -0.315949-0.26914im; -0.315949+0.26914im   0.778818+0.0im]
        ρ = simulate(single_spin_model, 1.0, AS_LINEAR, 100, initial_state = [0,1])
=======
    @testset "1 qubit, function schedule, constant terms" begin
        ρ_target = [0.0578906+1.38778e-17im -0.165069-0.165202im; -0.165069+0.165202im 0.942109+0.0im]
        ρ = simulate(single_spin_model, 1.0, AS_CIRCULAR, constant_field_x = [1], constant_field_z = [1])
>>>>>>> 783dbf47

        # NOTE, atol required due to too few digits in target
        @test isapprox(ρ_target, ρ, atol=1e-6)
    end

    @testset "1 qubit, function schedule (AS_LINEAR), default anneal time" begin
        ρ_target = [0.422382+2.77556e-17im -0.278818+0.40772im; -0.278818-0.40772im 0.577618+2.77556e-17im]
        ρ = simulate(single_spin_model, 1.0, AS_LINEAR, 100)

        # NOTE, atol required due to too few digits in target
        @test isapprox(ρ_target, ρ, atol=1e-6)
    end

    @testset "1 qubit, function schedule (AS_QUADRATIC), default anneal time" begin
        ρ_target = [0.489037+0.0im -0.393381+0.308433im; -0.393381-0.308433im 0.510963+5.55112e-17im]
        ρ = simulate(single_spin_model, 1.0, AS_QUADRATIC, 100)

        # NOTE, atol required due to too few digits in target
        @test isapprox(ρ_target, ρ, atol=1e-6)
    end

    @testset "1 qubit, function schedule (AS_DW_QUADRATIC), default anneal time, analytical solution" begin
        ρ_target = [0.420653+0.0im 0.224508+0.439659im; 0.224508-0.439659im 0.579347-2.77556e-17im]
        ρ = simulate(single_spin_model, 1.0, AS_DW_QUADRATIC, 100)

        # NOTE, atol required due to too few digits in target
        @test isapprox(ρ_target, ρ, atol=1e-6)
    end


    @testset "1 qubit, function schedule, too few steps, analytical solution" begin
        ρ = simulate(single_spin_model, 1.0, AS_CIRCULAR, 10)

        # NOTE, atol required due to too few iterations
        @test isapprox(single_spin_analytic_ρ, ρ, atol=1e-5)
        @test !isapprox(single_spin_analytic_ρ, ρ, atol=1e-6)
    end

    @testset "1 qubit, csv schedule pwq, analytical solution" begin
        ρ = simulate(single_spin_model, 1.0, AS_CIRCULAR_pwq_csv_1000, 100)

        @test isapprox(single_spin_analytic_ρ, ρ)
    end

    @testset "1 qubit, csv schedule pwq, low resolution, analytical solution" begin
        ρ = simulate(single_spin_model, 1.0, AS_CIRCULAR_pwq_csv_100, 100)

        # NOTE, atol required due to pwq approximation in the schedule file
        @test isapprox(single_spin_analytic_ρ, ρ, atol=1e-6)
        @test !isapprox(single_spin_analytic_ρ, ρ, atol=1e-7)
    end

    @testset "1 qubit, csv schedule pwl, low resolution, analytical solution" begin
        ρ = simulate(single_spin_model, 1.0, AS_CIRCULAR_pwl_csv_100, 100)

        # NOTE, atol required due to pwl approximation in the schedule file
        @test isapprox(single_spin_analytic_ρ, ρ, atol=1e-4)
        @test !isapprox(single_spin_analytic_ρ, ρ, atol=1e-5)
    end

    @testset "1 qubit, csv schedule pwc, low resolution, analytical solution" begin
        ρ = simulate(single_spin_model, 1.0, AS_CIRCULAR_pwc_csv_100, 100)

        # NOTE, atol required due to pwc approximation in the schedule file
        @test isapprox(single_spin_analytic_ρ, ρ, atol=1e-2)
        @test !isapprox(single_spin_analytic_ρ, ρ, atol=1e-3)
    end

    @testset "reverse annealing test" begin
        ρ_target = [0.88389+0.0im -0.197484-0.252247im; -0.197484+0.252247im 0.11611+0.0im]

        asch = [(0.0, 1.0), (0.5, 0.5), (1.0, 1.0)]
        mod_asch = dwave_annealing_protocol(AS_LINEAR, asch=asch)

        ρ = simulate(Dict((1,) => 0.1), 5.0, mod_asch, 100, initial_state = [0,1])

        # NOTE, atol required due to too few digits in target
        @test isapprox(ρ_target, ρ, atol=1e-6)
    end

    @testset "1 qubit probability trajectory, nonadaptive" begin
        ρ_list = []
        steps=100
        ρ = simulate(single_spin_model, 1, AS_CIRCULAR, steps, state_steps=ρ_list)

        @test isapprox(single_spin_analytic_ρ, ρ)
        @test length(ρ_list) == steps
        @test isapprox(ρ_list[1], (default_initial_state(1) * default_initial_state(1)'))
        @test isapprox(ρ_list[steps], single_spin_analytic_ρ)
    end

    @testset "1 qubit probability trajectory, adaptive" begin
        ρ_list = []
        ρ = simulate(single_spin_model, 1.0, AS_CIRCULAR, mean_tol=1e-7, max_tol=1e-7, silence=true, state_steps=ρ_list)

        @test isapprox(single_spin_analytic_ρ, ρ)
        @test length(ρ_list) == 64
        @test isapprox(ρ_list[1], (default_initial_state(1) * default_initial_state(1)'))
        @test isapprox(ρ_list[64], single_spin_analytic_ρ)
    end

end


@testset "simulate, multi-qubit" begin

    @testset "2 qubit, function schedules (AS_CIRCULAR, AS_LINEAR, AS_QUADRATIC), near adiabatic limit" begin
        n = 2
        h = ones(n)
        J = Dict((1,2) => -1)
        ising_model = Dict((1,) => 1, (2,) => 1, (1,2) => -1)

        H = sum_z(n,h) + sum_zizj(n,J)
        evals,evecs = eigen(Matrix(H))
        min_vec=evecs[:,1]
        min_ρ = min_vec * min_vec'

        annealing_time = 100.0
        steps = 100

        ρ = simulate(ising_model, annealing_time, AS_CIRCULAR, steps)
        @test real(ρ[4,4]) >= 0.9999

        @test isapprox(min_ρ, ρ, atol=1e-2)
        @test !isapprox(min_ρ, ρ, atol=1e-3)

        ρ = simulate(ising_model, annealing_time, AS_LINEAR, steps)
        @test real(ρ[4,4]) >= 0.9999

        @test isapprox(min_ρ, ρ, atol=1e-2)
        @test !isapprox(min_ρ, ρ, atol=1e-3)

        ρ = simulate(ising_model, annealing_time, AS_QUADRATIC, steps)
        @test real(ρ[4,4]) >= 0.9999

        @test isapprox(min_ρ, ρ, atol=1e-3)
        @test !isapprox(min_ρ, ρ, atol=1e-4)
    end

    @testset "2 qubit, function schedules (AS_DW_QUADRATIC), near adiabatic limit" begin
        n = 2
        h = ones(n)
        J = Dict((1,2) => -1)
        ising_model = Dict((1,) => 1, (2,) => 1, (1,2) => -1)

        H = sum_z(n,h) + sum_zizj(n,J)
        evals,evecs = eigen(Matrix(H))
        min_vec=evecs[:,1]
        min_ρ = min_vec * min_vec'

        annealing_time = 100.0
        steps = 1000

        ρ = simulate(ising_model, annealing_time, AS_DW_QUADRATIC, steps)
        @test real(ρ[4,4]) >= 0.9999

        @test isapprox(min_ρ, ρ, atol=1e-3)
        @test !isapprox(min_ρ, ρ, atol=1e-4)
    end

    @testset "2 qubit, csv schedule, near adiabatic limit" begin
        n = 2
        h = ones(2)
        J = Dict((1,2) => -1)
        ising_model = Dict((1,) => 1, (2,) => 1, (1,2) => -1)

        H = sum_z(n,h) + sum_zizj(n,J)
        evals,evecs = eigen(Matrix(H))
        min_vec=evecs[:,1]
        min_ρ = min_vec * min_vec'

        ρ = simulate(ising_model, 100.0, AS_CIRCULAR_pwl_csv_1000, 100)

        @test real(ρ[4,4]) >= 0.9999

        @test isapprox(min_ρ, ρ, atol=1e-2)
        @test !isapprox(min_ρ, ρ, atol=1e-3)
    end

    @testset "2 qubit, function schedule, fractional values, near adiabatic limit" begin
        n = 2
        h = ones(2)
        J = Dict((1,2) => -0.76)
        ising_model = Dict((1,) => 0.5, (1,2) => -0.75)

        H = sum_z(n,h) + sum_zizj(n,J)
        evals,evecs = eigen(Matrix(H))
        min_vec=evecs[:,1]
        min_ρ = min_vec * min_vec'

        ρ = simulate(ising_model, 50.0, AS_CIRCULAR, 100)

        # NOTE, Non-1.0 due to annealing time not being in the fill adiabatic limit
        @test real(tr(ρ*min_ρ)) >= 0.999

        @test isapprox(min_ρ, ρ, atol=1e-1)
        @test !isapprox(min_ρ, ρ, atol=1e-2)
    end

    @testset "2 qubit probability trajectory, nonadaptive" begin
        n = 2
        h = ones(n)
        J = Dict((1,2) => -1)
        ising_model = Dict((1,) => 1, (2,) => 1, (1,2) => -1)

        H = sum_z(n,h) + sum_zizj(n,J)
        evals,evecs = eigen(Matrix(H))
        min_vec=evecs[:,1]
        min_ρ = min_vec * min_vec'

        annealing_time = 100.0
        steps = 1000

        ρ_list = []
        ρ = simulate(ising_model, annealing_time, AS_DW_QUADRATIC, steps, state_steps=ρ_list)
        @test real(ρ[4,4]) >= 0.9999
        @test length(ρ_list) == steps
        @test isapprox(ρ_list[1], (default_dwave_initial_state(n) * default_dwave_initial_state(n)'))
        @test real(ρ_list[steps][4,4]) >= 0.9999
        @test isapprox(min_ρ, ρ, atol=1e-3)
        @test !isapprox(min_ρ, ρ, atol=1e-4)
    end

    @testset "2 qubit probability trajectory, adaptive" begin
        n = 2
        h = ones(n)
        J = Dict((1,2) => -1)
        ising_model = Dict((1,) => 1, (2,) => 1, (1,2) => -1)

        H = sum_z(n,h) + sum_zizj(n,J)
        evals,evecs = eigen(Matrix(H))
        min_vec=evecs[:,1]
        min_ρ = min_vec * min_vec'

        annealing_time = 100.0

        ρ_list = []
        ρ = simulate(ising_model, annealing_time, AS_DW_QUADRATIC, silence=true, state_steps=ρ_list)
        @test real(ρ[4,4]) >= 0.9999
        @test length(ρ_list) == 1024
        @test isapprox(ρ_list[1], (default_dwave_initial_state(n) * default_dwave_initial_state(n)'))
        @test real(ρ_list[1024][4,4]) >= 0.9999
        @test isapprox(min_ρ, ρ, atol=1e-3)
        @test !isapprox(min_ρ, ρ, atol=1e-4)
    end

    @testset "3 qubit, degenerate, function schedules (AS_CIRCULAR, AS_QUADRATIC), near adiabatic limit" begin
        # ring of disagrees => 6 ground states
        n = 3
        h = zeros(n)
        J = Dict((1,2) => 1, (1,3) => 1, (2,3) => 1)
        ising_model = J

        H = sum_z(n,h) + sum_zizj(n,J)
        evals,evecs = eigen(Matrix(H))

        annealing_time = 100.0
        steps = 100

        ρ = simulate(ising_model, annealing_time, AS_CIRCULAR, steps)
        for i = 1:6
            min_vec = evecs[:,i]
            min_ρ = min_vec * min_vec'
            @test isapprox(real(tr(ρ*min_ρ)), 1.0/6.0, atol=1e-8)
        end

        ρ = simulate(ising_model, annealing_time, AS_QUADRATIC, steps)
        for i = 1:6
            min_vec = evecs[:,i]
            min_ρ = min_vec * min_vec'
            @test isapprox(real(tr(ρ*min_ρ)), 1.0/6.0)
        end
    end

    @testset "3 qubit, degenerate, function schedules (AS_DW_QUADRATIC), near adiabatic limit" begin
        # ring of disagrees => 6 ground states
        n = 3
        h = zeros(n)
        J = Dict((1,2) => 1, (1,3) => 1, (2,3) => 1)
        ising_model = J

        H = sum_z(n,h) + sum_zizj(n,J)
        evals,evecs = eigen(Matrix(H))

        annealing_time = 100.0
        steps = 100

        ρ = simulate(ising_model, annealing_time, AS_DW_QUADRATIC, steps)
        for i = 1:6
            min_vec = evecs[:,i]
            min_ρ = min_vec * min_vec'
            @test isapprox(real(tr(ρ*min_ρ)), 1.0/6.0, atol=1e-3)
            @test !isapprox(real(tr(ρ*min_ρ)), 1.0/6.0, atol=1e-4)
        end
    end

    @testset "3 qubit, csv schedule, near adiabatic limit" begin
        #ring of disagrees => 6 ground states
        n = 3
        h = zeros(n)
        J = Dict((1,2) => 1, (1,3) => 1, (2,3) => 1)
        ising_model = J

        annealing_time = 100.0
        steps = 100

        ρ_target = simulate(ising_model, annealing_time, AS_CIRCULAR, steps)
        ρ = simulate(ising_model, annealing_time, AS_CIRCULAR_pwq_csv_1000, steps)

        @test isapprox(ρ_target, ρ, atol=1e-7)
        @test !isapprox(ρ_target, ρ, atol=1e-8)
    end

end



@testset "two qubit, print z state probabilities" begin
    mktemp() do path,io
        out = stdout
        err = stderr
        redirect_stdout(io)
        redirect_stderr(io)

        ρ = simulate(Dict((1,2) => -1), 1.0, AS_CIRCULAR, 100)
        print_z_state_probabilities(ρ)
        print_z_state_probabilities(ρ, sort=true)
        print_z_state_probabilities(ρ, sort=true, limit=2)

        flush(io)
        redirect_stdout(out)
        redirect_stderr(err)
    end
end


@testset "simulate_de" begin

    @testset "1 qubit, function schedule, analytical solution" begin
        ρ = simulate_de(single_spin_model, 1.0, AS_CIRCULAR)

        @test isapprox(single_spin_analytic_ρ, ρ)
    end

    @testset "1 qubit, function schedule, constant terms" begin
        ρ = simulate(single_spin_model, 1.0, AS_CIRCULAR, constant_field_x = [1], constant_field_z = [1])
        ρ_de = simulate_de(single_spin_model, 1.0, AS_CIRCULAR, constant_field_x = [1], constant_field_z = [1])

        @test isapprox(ρ, ρ_de, atol=1e-7)
        @test !isapprox(ρ, ρ_de, atol=1e-8)
    end

    @testset "1 qubit, csv schedule, analytical solution" begin
        ρ = simulate_de(single_spin_model, 1.0, AS_CIRCULAR_pwl_csv_1000)
        simulation_prob = z_measure_probabilities(ρ)[1]

        @test isapprox(single_spin_analytic_ρ, ρ, atol=1e-6)
        @test !isapprox(single_spin_analytic_ρ, ρ, atol=1e-7)
    end

end


@testset "simulate bqpjson" begin

    @testset "1 qubit, function schedule" begin
        annealing_time = 10000.0
        annealing_schedule = AS_CIRCULAR
        steps = 1000

        ising_intended = Dict((1,) => 1)

        bqpjson_file = "data/bqpjson_1q.json"
        dwisc_file = "tmp.json"

        simulate_bqpjson(bqpjson_file, dwisc_file, annealing_time, annealing_schedule, steps)

        dwisc_data = JSON.parsefile(dwisc_file)
        rm(dwisc_file)

        ρ = simulate(ising_intended, annealing_time, annealing_schedule, steps)

        @test dwisc_data["solutions"][1]["prob"] >= 0.99
        @test isapprox(z_measure_probabilities(ρ)[2], dwisc_data["solutions"][1]["prob"])
        @test dwisc_data["variable_ids"] == [100]
    end

    @testset "1 qubit, dwave schedule" begin
        annealing_time = 10000.0
        annealing_schedule = AS_DW_QUADRATIC
        steps = 1000

        ising_intended = Dict((1,) => 1)

        bqpjson_file = "data/bqpjson_1q.json"
        dwisc_file = "tmp.json"

        simulate_bqpjson(bqpjson_file, dwisc_file, annealing_time, annealing_schedule, steps)

        dwisc_data = JSON.parsefile(dwisc_file)
        rm(dwisc_file)

        ρ = simulate(ising_intended, annealing_time, annealing_schedule, steps)

        @test dwisc_data["solutions"][1]["prob"] >= 0.99
        @test isapprox(z_measure_probabilities(ρ)[2], dwisc_data["solutions"][1]["prob"])
        @test dwisc_data["variable_ids"] == [100]
    end

    @testset "2 qubit, function schedule" begin
        annealing_time = 10000.0
        annealing_schedule = AS_CIRCULAR
        steps = 1000

        # the ising model that is encoded in bqpjson_2q.json
        ising_intended = Dict((1,) => -1, (2,) => -1, (1,2) => -1)

        bqpjson_file = "data/bqpjson_2q.json"
        dwisc_file = "tmp.json"

        simulate_bqpjson(bqpjson_file, dwisc_file, annealing_time, annealing_schedule, steps)

        dwisc_data = JSON.parsefile(dwisc_file)
        rm(dwisc_file)

        ρ = simulate(ising_intended, annealing_time, annealing_schedule, steps)

        @test dwisc_data["solutions"][1]["prob"] >= 0.99
        @test isapprox(z_measure_probabilities(ρ)[1], dwisc_data["solutions"][1]["prob"])
        @test dwisc_data["variable_ids"] == [304, 308]
    end


    @testset "1 qubit, function schedule, z noise" begin
        annealing_time = 100.0
        annealing_schedule = AS_CIRCULAR
        steps = 100
        numshots = 10

        # random numbers between -0.75 and 0.75
        z_bias = (Random.rand(numshots) .- 0.5)*1.5

        bqpjson_file = "data/bqpjson_1q.json"
        dwisc_file = "tmp.json"

        simulate_noisy_bqpjson(bqpjson_file, dwisc_file, annealing_time, annealing_schedule, steps, z_bias=z_bias)

        dwisc_data = JSON.parsefile(dwisc_file)
        rm(dwisc_file)

        @test dwisc_data["solutions"][1]["prob"] > 0.70 # true w.h.p.
        @test dwisc_data["variable_ids"] == [100]
    end

    @testset "1 qubit, function schedule, x and z noise" begin
        annealing_time = 100.0
        annealing_schedule = AS_CIRCULAR
        steps = 100
        numshots = 10

        # random numbers between -0.75 and 0.75
        x_bias = (Random.rand(numshots) .- 0.5)*1.5
        z_bias = (Random.rand(numshots) .- 0.5)*1.5

        bqpjson_file = "data/bqpjson_1q.json"
        dwisc_file = "tmp.json"

        simulate_noisy_bqpjson(bqpjson_file, dwisc_file, annealing_time, annealing_schedule, steps, x_bias=x_bias, z_bias=z_bias)

        dwisc_data = JSON.parsefile(dwisc_file)
        rm(dwisc_file)

        @test dwisc_data["solutions"][1]["prob"] > 0.70 # true w.h.p.
        @test dwisc_data["variable_ids"] == [100]
    end

end<|MERGE_RESOLUTION|>--- conflicted
+++ resolved
@@ -52,15 +52,17 @@
         @test isapprox(ρ_target, ρ, atol=1e-6)
     end
 
-<<<<<<< HEAD
-    @testset "1 qubit, function schedule, different initial state" begin
-        ρ_target = [0.221182+0.0im -0.315949-0.26914im; -0.315949+0.26914im   0.778818+0.0im]
-        ρ = simulate(single_spin_model, 1.0, AS_LINEAR, 100, initial_state = [0,1])
-=======
     @testset "1 qubit, function schedule, constant terms" begin
         ρ_target = [0.0578906+1.38778e-17im -0.165069-0.165202im; -0.165069+0.165202im 0.942109+0.0im]
-        ρ = simulate(single_spin_model, 1.0, AS_CIRCULAR, constant_field_x = [1], constant_field_z = [1])
->>>>>>> 783dbf47
+        ρ = simulate(single_spin_model, 1.0, AS_CIRCULAR, 100, constant_field_x = [1], constant_field_z = [1])
+
+        # NOTE, atol required due to too few digits in target
+        @test isapprox(ρ_target, ρ, atol=1e-6)
+    end
+
+    @testset "1 qubit, function schedule, different initial state" begin
+        ρ_target = [0.326006+0.0im -0.413095-0.221536im; -0.413095+0.221536im 0.673994+0.0im]
+        ρ = simulate(single_spin_model, 1.0, AS_CIRCULAR, 100, initial_state = [0,1])
 
         # NOTE, atol required due to too few digits in target
         @test isapprox(ρ_target, ρ, atol=1e-6)
